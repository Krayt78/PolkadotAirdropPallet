#![cfg_attr(not(feature = "std"), no_std)]

<<<<<<< HEAD
use polkadot_sdk::polkadot_sdk_frame as frame;
use frame::{
    prelude::*,
};
use scale_info::prelude::{string::String, vec::Vec};
use polkadot_sdk::{
    frame_support::{
        self,
        traits::{Currency, ExistenceRequirement, Get},
        PalletId,
    },

=======
use polkadot_sdk::{
    frame_support::{
        self,
        pallet_prelude::*,
        traits::{Currency, ExistenceRequirement, Get},
        PalletId,
    },
    frame_system::{
        pallet_prelude::*,
    },
>>>>>>> 653267de
    sp_io::{crypto::secp256k1_ecdsa_recover, hashing::keccak_256},
    sp_runtime::{
        self,
        Saturating,
        traits::{AccountIdConversion, CheckedSub},
<<<<<<< HEAD
        RuntimeDebug, format,
=======
        RuntimeDebug,
>>>>>>> 653267de
    },
};

use codec::{Decode, Encode, MaxEncodedLen};
use scale_info::TypeInfo;
use serde::{self, Deserialize, Deserializer, Serialize, Serializer};

// Re-export all pallet parts, this is needed to properly import the pallet into the runtime.
pub use pallet::*;

type BalanceOf<T> =
    <<T as Config>::Currency as Currency<<T as polkadot_sdk::frame_system::Config>::AccountId>>::Balance;

pub trait WeightInfo {
    fn claim() -> Weight;
    fn register_claim() -> Weight;
    fn move_claim() -> Weight;
}

pub struct TestWeightInfo;
impl WeightInfo for TestWeightInfo {
    fn claim() -> Weight {
        Weight::zero()
    }
    fn register_claim() -> Weight {
        Weight::zero()
    }
    fn move_claim() -> Weight {
        Weight::zero()
    }
}

#[derive(
    Clone, Copy, PartialEq, Eq, Encode, Decode, Default, RuntimeDebug, TypeInfo, MaxEncodedLen,
)]
pub struct EthereumAddress([u8; 20]);

impl Serialize for EthereumAddress {
    fn serialize<S>(&self, serializer: S) -> Result<S::Ok, S::Error>
    where
        S: Serializer,
    {
        let hex: String = rustc_hex::ToHex::to_hex(&self.0[..]);
        serializer.serialize_str(&format!("0x{}", hex))
    }
}

impl<'de> Deserialize<'de> for EthereumAddress {
    fn deserialize<D>(deserializer: D) -> Result<Self, D::Error>
    where
        D: Deserializer<'de>,
    {
        let base_string = String::deserialize(deserializer)?;
        let offset = if base_string.starts_with("0x") { 2 } else { 0 };
        let s = &base_string[offset..];
        if s.len() != 40 {
            Err(serde::de::Error::custom(
                "Bad length of Ethereum address (should be 42 including '0x')",
            ))?;
        }
        let raw: Vec<u8> = rustc_hex::FromHex::from_hex(s)
            .map_err(|e| serde::de::Error::custom(format!("{:?}", e)))?;
        let mut r = Self::default();
        r.0.copy_from_slice(&raw);
        Ok(r)
    }
}

#[derive(Encode, Decode, Clone, TypeInfo, MaxEncodedLen)]
pub struct EcdsaSignature(pub [u8; 65]);

impl PartialEq for EcdsaSignature {
    fn eq(&self, other: &Self) -> bool {
        self.0[..] == other.0[..]
    }
}

impl core::fmt::Debug for EcdsaSignature {
    fn fmt(&self, f: &mut core::fmt::Formatter<'_>) -> core::fmt::Result {
        write!(f, "EcdsaSignature({:?})", &self.0[..])
    }
}

#[frame_support::pallet]
pub mod pallet {
    use super::*;

    #[pallet::pallet]
    pub struct Pallet<T>(_);

    #[pallet::config]
    pub trait Config: polkadot_sdk::frame_system::Config {
        /// The overarching event type.
        type RuntimeEvent: From<Event<Self>> + IsType<<Self as polkadot_sdk::frame_system::Config>::RuntimeEvent>;

        /// The currency mechanism.
        type Currency: Currency<Self::AccountId>;

        /// The prefix used in signed messages.
        type Prefix: Get<&'static [u8]>;
<<<<<<< HEAD

        /// The origin which may forcibly move a claim.
        type MoveClaimOrigin: EnsureOrigin<Self::RuntimeOrigin>;

        /// Treasury account Id
		#[pallet::constant]
		type PotId: Get<PalletId>;

        // Weight information for extrinsics in this pallet.
        //type WeightInfo: WeightInfo;
    }

    #[pallet::storage]
    #[pallet::getter(fn claims)]
    pub type Claims<T: Config> = StorageMap<_, Blake2_128Concat, EthereumAddress, BalanceOf<T>>;

    #[pallet::storage]
    #[pallet::getter(fn total)]
    pub type Total<T: Config> = StorageValue<_, BalanceOf<T>, ValueQuery>;

    #[pallet::storage]
    #[pallet::getter(fn preclaims)]
    pub(super) type Preclaims<T: Config> = StorageMap<_, Blake2_128Concat, T::AccountId, EthereumAddress>;

    #[pallet::event]
    #[pallet::generate_deposit(pub(super) fn deposit_event)]
    pub enum Event<T: Config> {
        /// Someone claimed some tokens. [who, ethereum_address, amount]
        Claimed { 
            who: T::AccountId,
            ethereum_address: EthereumAddress,
            amount: BalanceOf<T>,
        },
        /// Someone's claim was moved to a new address. [old, new]
        ClaimMoved {
            old: EthereumAddress,
            new: EthereumAddress,
        },
    }

    #[pallet::error]
    pub enum Error<T> {
        /// Invalid Ethereum signature.
        InvalidEthereumSignature,
        /// Ethereum address has no claim.
        SignerHasNoClaim,
        /// There's not enough in the pot to pay out some unvested amount. Generally implies a logic error.
        InsufficientPalletBalance,
    }

=======

        /// The origin which may forcibly move a claim.
        type MoveClaimOrigin: EnsureOrigin<Self::RuntimeOrigin>;

        /// Weight information for extrinsics in this pallet.
        type WeightInfo: WeightInfo;
    }

    #[pallet::storage]
    #[pallet::getter(fn claims)]
    pub type Claims<T: Config> = StorageMap<_, Blake2_128Concat, EthereumAddress, BalanceOf<T>>;

    #[pallet::storage]
    #[pallet::getter(fn total)]
    pub type Total<T: Config> = StorageValue<_, BalanceOf<T>, ValueQuery>;

    #[pallet::storage]
    #[pallet::getter(fn preclaims)]
    pub(super) type Preclaims<T: Config> = StorageMap<_, Blake2_128Concat, T::AccountId, EthereumAddress>;

    #[pallet::event]
    #[pallet::generate_deposit(pub(super) fn deposit_event)]
    pub enum Event<T: Config> {
        /// Someone claimed some tokens. [who, ethereum_address, amount]
        Claimed { 
            who: T::AccountId,
            ethereum_address: EthereumAddress,
            amount: BalanceOf<T>,
        },
        /// Someone's claim was moved to a new address. [old, new]
        ClaimMoved {
            old: EthereumAddress,
            new: EthereumAddress,
        },
    }

    #[pallet::error]
    pub enum Error<T> {
        /// Invalid Ethereum signature.
        InvalidEthereumSignature,
        /// Ethereum address has no claim.
        SignerHasNoClaim,
        /// There's not enough in the pot to pay out some unvested amount. Generally implies a logic error.
        InsufficientPalletBalance,
    }

>>>>>>> 653267de
    #[pallet::call]
    impl<T: Config> Pallet<T> {
        /// Make a claim to collect your tokens.
        ///
        /// The dispatch origin for this call must be _None_.
        ///
        /// Unsigned Validation:
        /// A call to claim is deemed valid if the signature provided matches
        /// the expected signed message of:
        ///
        /// > Ethereum Signed Message:
        /// > (configured prefix string)(address)
        ///
        /// and `address` matches the `dest` account.
        ///
        /// Parameters:
        /// - `dest`: The destination account to payout the claim.
        /// - `ethereum_signature`: The signature of an ethereum signed message matching the format
        ///   described above.
        ///
        /// <weight>
        /// The weight of this call is invariant over the input parameters.
        /// Weight includes logic to validate unsigned `claim` call.
        ///
        /// Total Complexity: O(1)
        /// </weight>
        #[pallet::call_index(0)]
        #[pallet::weight(10_000 + T::DbWeight::get().reads_writes(1,1).ref_time())]
        pub fn claim(
            origin: OriginFor<T>,
            dest: T::AccountId,
            ethereum_signature: EcdsaSignature,
        ) -> DispatchResult {
            ensure_none(origin)?;

            let data = dest.using_encoded(to_ascii_hex);
			let signer = Self::eth_recover(&ethereum_signature, &data, &[][..])
                .ok_or(Error::<T>::InvalidEthereumSignature)?;

<<<<<<< HEAD
            //println!("{:?}", signer);
=======
            println!("{:?}", signer);
>>>>>>> 653267de

            Self::process_claim(signer, dest)?;
            Ok(())
        }

        /// Register a new claim to collect tokens from the pallet account.
        ///
        /// The dispatch origin for this call must be _Root_.
        ///
        /// Parameters:
        /// - `who`: The Ethereum address allowed to collect this claim.
        /// - `value`: The number of tokens that will be claimed.
        #[pallet::call_index(1)]
<<<<<<< HEAD
        #[pallet::weight(10_000 + T::DbWeight::get().reads_writes(1,1).ref_time())]
=======
        #[pallet::weight(T::WeightInfo::register_claim())]
>>>>>>> 653267de
        pub fn register_claim(
            origin: OriginFor<T>,
            who: EthereumAddress,
            value: BalanceOf<T>,
        ) -> DispatchResult {
            ensure_root(origin)?;

            ensure!(
                T::Currency::free_balance(&Self::account_id()) >= value,
                Error::<T>::InsufficientPalletBalance
            );

            Claims::<T>::insert(who, value);
            Total::<T>::mutate(|t| *t = t.saturating_add(value));

            Ok(())
        }

        /// Move a claim to a new address.
        ///
        /// The dispatch origin for this call must be _Root_.
        ///
        /// Parameters:
        /// - `old`: The old Ethereum address.
        /// - `new`: The new Ethereum address.
        /// - `maybe_preclaim`: The account that should be allowed to claim the tokens.
        #[pallet::call_index(2)]
<<<<<<< HEAD
        #[pallet::weight(10_000 + T::DbWeight::get().reads_writes(1,1).ref_time())]
=======
        #[pallet::weight(T::WeightInfo::move_claim())]
>>>>>>> 653267de
        pub fn move_claim(
            origin: OriginFor<T>,
            old: EthereumAddress,
            new: EthereumAddress,
            maybe_preclaim: Option<T::AccountId>,
        ) -> DispatchResultWithPostInfo {
            T::MoveClaimOrigin::try_origin(origin)
                .map(|_| ())
                .or_else(ensure_root)?;

            Claims::<T>::take(&old).map(|c| Claims::<T>::insert(&new, c));
            if let Some(p) = maybe_preclaim {
                Preclaims::<T>::insert(p, new);
            }

            Self::deposit_event(Event::ClaimMoved { old, new });
            Ok(Pays::No.into())
        }
    }
}

/// Converts the given binary data into ASCII-encoded hex. It will be twice the length.
fn to_ascii_hex(data: &[u8]) -> Vec<u8> {
    let mut r = Vec::with_capacity(data.len() * 2);
    let mut push_nibble = |n| r.push(if n < 10 { b'0' + n } else { b'a' - 10 + n });
    for &b in data.iter() {
        push_nibble(b / 16);
        push_nibble(b % 16);
    }
    r
}

impl<T: Config> Pallet<T> {
    /// The account ID of the pallet.
    pub fn account_id() -> T::AccountId {
<<<<<<< HEAD
        T::PotId::get().into_account_truncating()
=======
        PalletId(*b"airdrop!").into_account_truncating()
>>>>>>> 653267de
    }

    /// Constructs the message that Ethereum RPC's `personal_sign` and `eth_sign` would sign.
    fn ethereum_signable_message(what: &[u8], extra: &[u8]) -> Vec<u8> {
        let prefix = T::Prefix::get();
        let mut l = prefix.len() + what.len() + extra.len();
        let mut rev = Vec::new();
        while l > 0 {
            rev.push(b'0' + (l % 10) as u8);
            l /= 10;
        }
        let mut v = b"\x19Ethereum Signed Message:\n".to_vec();
        v.extend(rev.into_iter().rev());
        v.extend_from_slice(prefix);
        v.extend_from_slice(what);
        v.extend_from_slice(extra);
        v
    }

    // Attempts to recover the Ethereum address from a message signature signed by using
    // the Ethereum RPC's `personal_sign` and `eth_sign`.
    fn eth_recover(s: &EcdsaSignature, what: &[u8], extra: &[u8]) -> Option<EthereumAddress> {
        let msg = keccak_256(&Self::ethereum_signable_message(what, extra));
        let mut res = EthereumAddress::default();
        res.0
            .copy_from_slice(&keccak_256(&secp256k1_ecdsa_recover(&s.0, &msg).ok()?[..])[12..]);
        Some(res)
    }

    fn process_claim(
        signer: EthereumAddress,
        dest: T::AccountId,
    ) -> sp_runtime::DispatchResult {
        let balance_due = Claims::<T>::get(&signer).ok_or(Error::<T>::SignerHasNoClaim)?;

        let new_total = Total::<T>::get()
            .checked_sub(&balance_due)
            .ok_or(Error::<T>::InsufficientPalletBalance)?;

        // Transfer tokens from pallet account to the destination account
        let pallet_account = Self::account_id();
        T::Currency::transfer(
            &pallet_account,
            &dest,
            balance_due,
            ExistenceRequirement::KeepAlive,
        )?;

        Total::<T>::put(new_total);
        Claims::<T>::remove(&signer);

        Self::deposit_event(Event::Claimed { who: dest, ethereum_address: signer, amount: balance_due });
        Ok(())
    }
}

#[cfg(test)]
mod tests {
    use super::*;
    use codec::Encode;
    use hex_literal::hex;
    use frame_support::{
        assert_noop, assert_ok,
        traits::{Currency, ExistenceRequirement},
        parameter_types,
    };
    use sp_runtime::{
        traits::{BlakeTwo256, BadOrigin},
        BuildStorage,
        TokenError,
    };
    use frame_system::mocking::MockBlock;
    use polkadot_sdk::{
        sp_io,
        sp_core,
        frame_support,
        frame_system,
        pallet_balances,
    };

    type Block = MockBlock<Test>;

    frame_support::construct_runtime!(
        pub enum Test
        {
            System: frame_system,
            Balances: pallet_balances,
            Claims: crate,
        }
    );

    parameter_types! {
        pub const BlockHashCount: u64 = 250;
        pub const SS58Prefix: u8 = 42;
    }

    impl frame_system::Config for Test {
        type BaseCallFilter = frame_support::traits::Everything;
        type BlockWeights = ();
        type BlockLength = ();
        type RuntimeOrigin = RuntimeOrigin;
        type RuntimeCall = RuntimeCall;
        type Nonce = u64;
        type Hash = sp_core::H256;
        type Hashing = BlakeTwo256;
        type AccountId = u64;
        type Lookup = sp_runtime::traits::IdentityLookup<Self::AccountId>;
        type Block = Block;
        type RuntimeEvent = RuntimeEvent;
        type BlockHashCount = BlockHashCount;
        type DbWeight = ();
        type Version = ();
        type PalletInfo = PalletInfo;
        type AccountData = pallet_balances::AccountData<u64>;
        type OnNewAccount = ();
        type OnKilledAccount = ();
        type SystemWeightInfo = ();
        type SS58Prefix = SS58Prefix;
        type OnSetCode = ();
        type MaxConsumers = frame_support::traits::ConstU32<16>;
        type PreInherents = ();
        type SingleBlockMigrations = ();
        type PostInherents = ();
        type PostTransactions = ();
        type RuntimeTask = ();
        type MultiBlockMigrator = ();
    }

    parameter_types! {
        pub const ExistentialDeposit: u64 = 1;
        pub const MaxLocks: u32 = 50;
        pub const MaxReserves: u32 = 50;
        pub const MaxFreezes: u32 = 50;
    }

    impl pallet_balances::Config for Test {
        type Balance = u64;
        type DustRemoval = ();
        type RuntimeEvent = RuntimeEvent;
        type ExistentialDeposit = ExistentialDeposit;
        type AccountStore = System;
        type WeightInfo = ();
        type MaxLocks = MaxLocks;
        type MaxReserves = MaxReserves;
        type ReserveIdentifier = [u8; 8];
        type RuntimeHoldReason = RuntimeHoldReason;
        type RuntimeFreezeReason = RuntimeFreezeReason;
        type FreezeIdentifier = ();
        type MaxFreezes = MaxFreezes;
    }

    parameter_types! {
        pub Prefix: &'static [u8] = b"Pay RUSTs to the TEST account:";
<<<<<<< HEAD
        pub const PotId: PalletId = PalletId(*b"airdrop!");
=======
>>>>>>> 653267de
    }

    impl Config for Test {
        type RuntimeEvent = RuntimeEvent;
        type Currency = Balances;
<<<<<<< HEAD
      //  type WeightInfo = TestWeightInfo;
      type PotId = PotId;
=======
        type WeightInfo = TestWeightInfo;
>>>>>>> 653267de
        type Prefix = Prefix;
        type MoveClaimOrigin = frame_system::EnsureRoot<u64>;
    }

    pub struct TestWeightInfo;
    impl WeightInfo for TestWeightInfo {
        fn claim() -> Weight { Weight::from_parts(0, 0) }
        fn register_claim() -> Weight { Weight::from_parts(0, 0) }
        fn move_claim() -> Weight { Weight::from_parts(0, 0) }
    }

    // Helper functions for generating test accounts and signatures
    fn alice() -> libsecp256k1::SecretKey {
        libsecp256k1::SecretKey::parse(&keccak_256(b"Alice")).unwrap()
    }

    fn bob() -> libsecp256k1::SecretKey {
        libsecp256k1::SecretKey::parse(&keccak_256(b"Bob")).unwrap()
    }

    fn eth(secret: &libsecp256k1::SecretKey) -> EthereumAddress {
        let mut res = EthereumAddress::default();
        let pk = libsecp256k1::PublicKey::from_secret_key(secret);
        res.0.copy_from_slice(&keccak_256(&pk.serialize()[1..65])[12..]);
        res
    }

    fn sig<T: Config>(
        secret: &libsecp256k1::SecretKey,
        what: &[u8],
        extra: &[u8],
    ) -> EcdsaSignature {
        let msg = keccak_256(&Pallet::<T>::ethereum_signable_message(
            &to_ascii_hex(what)[..],
            extra,
        ));
        let (sig, recovery_id) = libsecp256k1::sign(&libsecp256k1::Message::parse(&msg), secret);
        let mut r = [0u8; 65];
        r[0..64].copy_from_slice(&sig.serialize()[..]);
        r[64] = recovery_id.serialize();
        EcdsaSignature(r)
    }

    pub fn new_test_ext() -> sp_io::TestExternalities {
        let mut t = frame_system::GenesisConfig::<Test>::default()
            .build_storage()
            .unwrap();

        let initial_balance = 1_000_000;
        pallet_balances::GenesisConfig::<Test> {
            balances: vec![(Claims::account_id(), initial_balance)],
        }
        .assimilate_storage(&mut t)
        .unwrap();

        t.into()
    }

    #[test]
    fn basic_setup_works() {
        new_test_ext().execute_with(|| {
            assert_eq!(pallet_balances::Pallet::<Test>::free_balance(&Claims::account_id()), 1_000_000);
            assert_eq!(Claims::claims(&eth(&alice())), None);
            assert_eq!(Claims::total(), 0);
        });
    }

    #[test]
    fn register_claim_works() {
        new_test_ext().execute_with(|| {
            let claim_amount = 100;
            let eth_address = eth(&alice());

            // Register a claim
            assert_ok!(Claims::register_claim(RuntimeOrigin::root(), eth_address, claim_amount));

            // Check state after registration
            assert_eq!(Claims::claims(&eth_address), Some(claim_amount));
            assert_eq!(Claims::total(), claim_amount);
        });
    }

    #[test]
    fn claim_works() {
        new_test_ext().execute_with(|| {
            assert_eq!(Balances::free_balance(42), 0);
            let claim_amount = 100;
            let dest_account = 42u64;
            let eth_address = eth(&alice());

            println!("eth_address: {:?}", eth_address);

            // Register a claim
            assert_ok!(Claims::register_claim(RuntimeOrigin::root(), eth_address, claim_amount));

            // Check initial state
            assert_eq!(Claims::claims(&eth_address), Some(claim_amount));
            assert_eq!(Claims::total(), claim_amount);
            assert_eq!(pallet_balances::Pallet::<Test>::free_balance(&dest_account), 0);

            let signature = sig::<Test>(&alice(), &dest_account.encode(), &[][..]);

            // Log the signature with println!
            println!("{:?}", signature.0);

            // Claim tokens
            assert_ok!(Claims::claim(
                RuntimeOrigin::none(),
                dest_account,
                signature
            ));

            // Check final state
            assert_eq!(pallet_balances::Pallet::<Test>::free_balance(&dest_account), claim_amount);
            assert_eq!(Claims::claims(&eth_address), None);
            assert_eq!(Claims::total(), 0);
        });
    }

    #[test]
    fn claim_fails_if_no_claim() {
        new_test_ext().execute_with(|| {
            let dest_account = 42;

            assert_noop!(
                Claims::claim(
                    RuntimeOrigin::none(),
                    dest_account,
                    sig::<Test>(&alice(), &dest_account.encode(), &[][..])
                ),
                Error::<Test>::SignerHasNoClaim
            );
        });
    }

    #[test]
    fn non_root_cannot_register_claim() {
        new_test_ext().execute_with(|| {
            assert_noop!(
                Claims::register_claim(RuntimeOrigin::signed(42), eth(&alice()), 100),
                BadOrigin
            );
        });
    }

    #[test]
    fn claim_fails_if_insufficient_pallet_balance() {
        new_test_ext().execute_with(|| {
            let claim_amount = 100;
            let eth_address = eth(&alice());

            // Register a claim
            assert_ok!(Claims::register_claim(RuntimeOrigin::root(), eth_address, claim_amount));

            // Drain the pallet account
            let pallet_account = Claims::account_id();
            let _ = pallet_balances::Pallet::<Test>::transfer(
                &pallet_account,
                &42,
                1_000_000,
                ExistenceRequirement::AllowDeath
            );

            // Try to claim
            assert_noop!(
                Claims::claim(
                    RuntimeOrigin::none(),
                    42,
                    sig::<Test>(&alice(), &42u64.encode(), &[][..])
                ),
                TokenError::FundsUnavailable //(could also be Error::<Test>::InsufficientPalletBalance but FundsUnavailable triggers first)
            );
        });
    }

    #[test]
    fn move_claim_works() {
        new_test_ext().execute_with(|| {
            let claim_amount = 100;
            let old_eth = eth(&alice());
            let new_eth = eth(&bob());

            // Register a claim for Alice
            assert_ok!(Claims::register_claim(RuntimeOrigin::root(), old_eth, claim_amount));

            // Move claim from Alice to Bob
            assert_ok!(Claims::move_claim(RuntimeOrigin::root(), old_eth, new_eth, None));

            // Check that the claim has been moved
            assert_eq!(Claims::claims(&old_eth), None);
            assert_eq!(Claims::claims(&new_eth), Some(claim_amount));

            // Bob should now be able to claim
            let dest_account = 42;
            assert_ok!(Claims::claim(
                RuntimeOrigin::none(),
                dest_account,
                sig::<Test>(&bob(), &dest_account.encode(), &[][..])
            ));

            // Check final state
            assert_eq!(pallet_balances::Pallet::<Test>::free_balance(&dest_account), claim_amount);
            assert_eq!(Claims::claims(&new_eth), None);
            assert_eq!(Claims::total(), 0);
        });
    }

    #[test]
    fn real_eth_sig_works() {
        new_test_ext().execute_with(|| {
                // "Pay RUSTs to the TEST account:2a00000000000000"
                let sig = hex!["444023e89b67e67c0562ed0305d252a5dd12b2af5ac51d6d3cb69a0b486bc4b3191401802dc29d26d586221f7256cd3329fe82174bdf659baea149a40e1c495d1c"];
                let sig = EcdsaSignature(sig);
                let who = 42u64.using_encoded(to_ascii_hex);
                let signer = Pallet::<Test>::eth_recover(&sig, &who, &[][..]).unwrap();
                assert_eq!(signer.0, hex!["6d31165d5d932d571f3b44695653b46dcc327e84"]);
            });
    }
}<|MERGE_RESOLUTION|>--- conflicted
+++ resolved
@@ -1,6 +1,5 @@
 #![cfg_attr(not(feature = "std"), no_std)]
 
-<<<<<<< HEAD
 use polkadot_sdk::polkadot_sdk_frame as frame;
 use frame::{
     prelude::*,
@@ -13,28 +12,13 @@
         PalletId,
     },
 
-=======
-use polkadot_sdk::{
-    frame_support::{
-        self,
-        pallet_prelude::*,
-        traits::{Currency, ExistenceRequirement, Get},
-        PalletId,
-    },
-    frame_system::{
-        pallet_prelude::*,
-    },
->>>>>>> 653267de
     sp_io::{crypto::secp256k1_ecdsa_recover, hashing::keccak_256},
     sp_runtime::{
         self,
         Saturating,
         traits::{AccountIdConversion, CheckedSub},
-<<<<<<< HEAD
         RuntimeDebug, format,
-=======
-        RuntimeDebug,
->>>>>>> 653267de
+
     },
 };
 
@@ -135,7 +119,6 @@
 
         /// The prefix used in signed messages.
         type Prefix: Get<&'static [u8]>;
-<<<<<<< HEAD
 
         /// The origin which may forcibly move a claim.
         type MoveClaimOrigin: EnsureOrigin<Self::RuntimeOrigin>;
@@ -185,55 +168,6 @@
         /// There's not enough in the pot to pay out some unvested amount. Generally implies a logic error.
         InsufficientPalletBalance,
     }
-
-=======
-
-        /// The origin which may forcibly move a claim.
-        type MoveClaimOrigin: EnsureOrigin<Self::RuntimeOrigin>;
-
-        /// Weight information for extrinsics in this pallet.
-        type WeightInfo: WeightInfo;
-    }
-
-    #[pallet::storage]
-    #[pallet::getter(fn claims)]
-    pub type Claims<T: Config> = StorageMap<_, Blake2_128Concat, EthereumAddress, BalanceOf<T>>;
-
-    #[pallet::storage]
-    #[pallet::getter(fn total)]
-    pub type Total<T: Config> = StorageValue<_, BalanceOf<T>, ValueQuery>;
-
-    #[pallet::storage]
-    #[pallet::getter(fn preclaims)]
-    pub(super) type Preclaims<T: Config> = StorageMap<_, Blake2_128Concat, T::AccountId, EthereumAddress>;
-
-    #[pallet::event]
-    #[pallet::generate_deposit(pub(super) fn deposit_event)]
-    pub enum Event<T: Config> {
-        /// Someone claimed some tokens. [who, ethereum_address, amount]
-        Claimed { 
-            who: T::AccountId,
-            ethereum_address: EthereumAddress,
-            amount: BalanceOf<T>,
-        },
-        /// Someone's claim was moved to a new address. [old, new]
-        ClaimMoved {
-            old: EthereumAddress,
-            new: EthereumAddress,
-        },
-    }
-
-    #[pallet::error]
-    pub enum Error<T> {
-        /// Invalid Ethereum signature.
-        InvalidEthereumSignature,
-        /// Ethereum address has no claim.
-        SignerHasNoClaim,
-        /// There's not enough in the pot to pay out some unvested amount. Generally implies a logic error.
-        InsufficientPalletBalance,
-    }
-
->>>>>>> 653267de
     #[pallet::call]
     impl<T: Config> Pallet<T> {
         /// Make a claim to collect your tokens.
@@ -273,11 +207,7 @@
 			let signer = Self::eth_recover(&ethereum_signature, &data, &[][..])
                 .ok_or(Error::<T>::InvalidEthereumSignature)?;
 
-<<<<<<< HEAD
             //println!("{:?}", signer);
-=======
-            println!("{:?}", signer);
->>>>>>> 653267de
 
             Self::process_claim(signer, dest)?;
             Ok(())
@@ -291,11 +221,7 @@
         /// - `who`: The Ethereum address allowed to collect this claim.
         /// - `value`: The number of tokens that will be claimed.
         #[pallet::call_index(1)]
-<<<<<<< HEAD
         #[pallet::weight(10_000 + T::DbWeight::get().reads_writes(1,1).ref_time())]
-=======
-        #[pallet::weight(T::WeightInfo::register_claim())]
->>>>>>> 653267de
         pub fn register_claim(
             origin: OriginFor<T>,
             who: EthereumAddress,
@@ -323,11 +249,7 @@
         /// - `new`: The new Ethereum address.
         /// - `maybe_preclaim`: The account that should be allowed to claim the tokens.
         #[pallet::call_index(2)]
-<<<<<<< HEAD
         #[pallet::weight(10_000 + T::DbWeight::get().reads_writes(1,1).ref_time())]
-=======
-        #[pallet::weight(T::WeightInfo::move_claim())]
->>>>>>> 653267de
         pub fn move_claim(
             origin: OriginFor<T>,
             old: EthereumAddress,
@@ -363,11 +285,7 @@
 impl<T: Config> Pallet<T> {
     /// The account ID of the pallet.
     pub fn account_id() -> T::AccountId {
-<<<<<<< HEAD
         T::PotId::get().into_account_truncating()
-=======
-        PalletId(*b"airdrop!").into_account_truncating()
->>>>>>> 653267de
     }
 
     /// Constructs the message that Ethereum RPC's `personal_sign` and `eth_sign` would sign.
@@ -521,21 +439,14 @@
 
     parameter_types! {
         pub Prefix: &'static [u8] = b"Pay RUSTs to the TEST account:";
-<<<<<<< HEAD
         pub const PotId: PalletId = PalletId(*b"airdrop!");
-=======
->>>>>>> 653267de
     }
 
     impl Config for Test {
         type RuntimeEvent = RuntimeEvent;
         type Currency = Balances;
-<<<<<<< HEAD
       //  type WeightInfo = TestWeightInfo;
       type PotId = PotId;
-=======
-        type WeightInfo = TestWeightInfo;
->>>>>>> 653267de
         type Prefix = Prefix;
         type MoveClaimOrigin = frame_system::EnsureRoot<u64>;
     }
