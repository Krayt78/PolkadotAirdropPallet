[package]
name = "pallet-airdrop"
version = "0.1.0"
license.workspace = true
authors.workspace = true
homepage.workspace = true
repository.workspace = true
edition.workspace = true

[dependencies]
codec = { features = ["derive"], workspace = true }
frame-benchmarking = { workspace = true }
hex-literal = "0.4.1"
libsecp256k1 = { version = "0.7", default-features = false }
polkadot-sdk = { workspace = true, features = [
<<<<<<< HEAD
	"experimental",
	"pallet-balances",
	"runtime",
=======
  "experimental",
  "runtime",
  "pallet-balances",
>>>>>>> 653267de
], default-features = false }
rustc-hex = { workspace = true }
<<<<<<< HEAD
scale-info = { features = ["derive"], workspace = true }
serde = { features = ["alloc"], workspace = true }
=======
libsecp256k1 = { version = "0.7", default-features = false }
hex-literal = { version = "0.4.1", optional = true }
>>>>>>> 653267de

[dev-dependencies]
hex-literal = "0.4.1"

[features]
default = ["std"]
std = [
<<<<<<< HEAD
	"codec/std",
	"frame-benchmarking/std",
	"libsecp256k1/std",
	"polkadot-sdk/std",
	"rustc-hex/std",
	"scale-info/std",
	"serde/std",
]
runtime-benchmarks = [
	"frame-benchmarking/runtime-benchmarks",
	"polkadot-sdk/runtime-benchmarks",
=======
  "codec/std",
  "polkadot-sdk/std",
  "scale-info/std",
  "serde/std",
  "rustc-hex/std",
  "libsecp256k1/std",
]
runtime-benchmarks = [
  "polkadot-sdk/runtime-benchmarks",
>>>>>>> 653267de
]
try-runtime = [
  "polkadot-sdk/try-runtime",
]<|MERGE_RESOLUTION|>--- conflicted
+++ resolved
@@ -13,24 +13,14 @@
 hex-literal = "0.4.1"
 libsecp256k1 = { version = "0.7", default-features = false }
 polkadot-sdk = { workspace = true, features = [
-<<<<<<< HEAD
 	"experimental",
 	"pallet-balances",
 	"runtime",
-=======
-  "experimental",
-  "runtime",
-  "pallet-balances",
->>>>>>> 653267de
 ], default-features = false }
 rustc-hex = { workspace = true }
-<<<<<<< HEAD
 scale-info = { features = ["derive"], workspace = true }
 serde = { features = ["alloc"], workspace = true }
-=======
-libsecp256k1 = { version = "0.7", default-features = false }
-hex-literal = { version = "0.4.1", optional = true }
->>>>>>> 653267de
+
 
 [dev-dependencies]
 hex-literal = "0.4.1"
@@ -38,7 +28,6 @@
 [features]
 default = ["std"]
 std = [
-<<<<<<< HEAD
 	"codec/std",
 	"frame-benchmarking/std",
 	"libsecp256k1/std",
@@ -50,17 +39,6 @@
 runtime-benchmarks = [
 	"frame-benchmarking/runtime-benchmarks",
 	"polkadot-sdk/runtime-benchmarks",
-=======
-  "codec/std",
-  "polkadot-sdk/std",
-  "scale-info/std",
-  "serde/std",
-  "rustc-hex/std",
-  "libsecp256k1/std",
-]
-runtime-benchmarks = [
-  "polkadot-sdk/runtime-benchmarks",
->>>>>>> 653267de
 ]
 try-runtime = [
   "polkadot-sdk/try-runtime",
